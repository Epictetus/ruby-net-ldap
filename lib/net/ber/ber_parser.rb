require 'stringio'

<<<<<<< HEAD
module Net::BER::BERParser
  # The order of these follows the class-codes in BER.
  # Maybe this should have been a hash.
  TagClasses = [:universal, :application, :context_specific, :private]

  universal_primitive = {
    1 => :boolean,
    2 => :integer,
    4 => :string,
    5 => :null,
    6 => :oid,
    10 => :integer,
    13 => :string # (relative OID)
  }
  universal_constructed = {
    16 => :array,
    17 => :array
  }
  universal = {
    :primitive => universal_primitive,
    :constructed => universal_constructed
  }

  context_primitive = { 10 => :integer }
  context =  {
    :primitive => context_primitive
  }

  BuiltinSyntax = Net::BER.compile_syntax(:universal => universal,
                                          :context_specific => context)

  def parse_ber_object(id, type, syntax, newobj)
    # == is expensive so sort this so the common cases are at the top.
    obj = case type
          when :string
            s = Net::BER::BerIdentifiedString.new(newobj || "")
            s.ber_identifier = id
            s
          when :integer
            j = 0
            newobj.each_byte { |b| j = (j << 8) + b }
            j
          when :oid
            # Cf X.690 pgh 8.19 for an explanation of this algorithm.
            # Potentially not good enough. We may need a BerIdentifiedOid as
            # a subclass of BerIdentifiedArray, to get the ber identifier
            # and also a to_s method that produces the familiar dotted
            # notation.
            oid = newobj.unpack("w*")
            f = oid.shift
            g = if f < 40
                  [0, f]
                elsif f < 80
                  [1, f - 40]
                else
                  # f - 80 can easily be > 80. What a weird optimization.
                  [2, f - 80]
                end
            oid.unshift g.last
            oid.unshift g.first
            # Net::BER::BerIdentifiedOid.new(oid)
            oid
          when :array
            seq = Net::BER::BerIdentifiedArray.new
            seq.ber_identifier = id
            sio = StringIO.new(newobj || "")
            # Interpret the subobject, but note how the loop is built: nil
            # ends the loop, but false (a valid BER value) does not!
            while (e = sio.read_ber(syntax)) != nil
              seq << e
            end
            seq
          when :boolean
            newobj != "\000"
          when :null
            n = Net::BER::BerIdentifiedNull.new
            n.ber_identifier = id
            n
=======
module Net
  module BER
    module BERParser
      VERSION = '0.1.0'

      # The order of these follows the class-codes in BER.
      # Maybe this should have been a hash.
      TagClasses = [:universal, :application, :context_specific, :private]

      BuiltinSyntax = Net::BER.compile_syntax( {
    	  :universal => {
     	    :primitive => {
         	  1 => :boolean,
           	2 => :integer,
         		4 => :string,
         		5 => :null,
         		6 => :oid,
         		10 => :integer,
         		13 => :string # (relative OID)
     	    },
     	    :constructed => {
     		    16 => :array,
     		    17 => :array
     	    }
     	  },
     	  :context_specific => {
     	    :primitive => {
     		    10 => :integer
     	    }
     	  }
      })

      def read_ber syntax=nil
        # TODO: clean this up so it works properly with partial
        # packets coming from streams that don't block when
        # we ask for more data (like StringIOs). At it is,
        # this can throw TypeErrors and other nasties.
                
        id = getbyte or return nil  # don't trash this value, we'll use it later

        n = getbyte
        lengthlength,contentlength = if n <= 127
          [1,n]
        else
          # Replaced the inject because it profiles hot.
          #   j = (0...(n & 127)).inject(0) {|mem,x| mem = (mem << 8) + getc}
          j = 0
          read( n & 127 ).each_byte {|n1| j = (j << 8) + n1}
          [1 + (n & 127), j]
        end

        newobj = read contentlength

        # This exceptionally clever and clear bit of code is verrrry slow.
        objtype = (syntax && syntax[id]) || BuiltinSyntax[id]

        # == is expensive so sort this if/else so the common cases are at the top.
        obj = if objtype == :string
          #(newobj || "").dup
          s = BerIdentifiedString.new( newobj || "" )
          s.ber_identifier = id
          s
        elsif objtype == :integer
          j = 0
          newobj.each_byte {|b| j = (j << 8) + b}
          j
        elsif objtype == :oid
          # cf X.690 pgh 8.19 for an explanation of this algorithm.
          # Potentially not good enough. We may need a BerIdentifiedOid
          # as a subclass of BerIdentifiedArray, to get the ber identifier
          # and also a to_s method that produces the familiar dotted notation.
          oid = newobj.unpack("w*")
          f = oid.shift
          g = if f < 40
            [0, f]
          elsif f < 80
            [1, f-40]
>>>>>>> 202c87df
          else
            Net::BER.error("unsupported object type: id=#{id}")
          end
    obj
  end
  private :parse_ber_object

  #--
  # TODO: clean this up so it works properly with partial packets coming
  # from streams that don't block when we ask for more data (like
  # StringIOs). At it is, this can throw TypeErrors and other nasties.
  #
  # BEWARE, this violates DRY and is largely equal in functionality to
  # read_ber_from_string. Eventually that method may subsume the
  # functionality of this one.
  #++
  def read_ber(syntax = nil)
    # Don't trash this value, we'll use it later.
    id = getbyte or return nil
    n = getbyte

    lengthlength, contentlength = if n <= 127
                                   [1, n]
                                 else
                                   j = 0
                                   read(n & 127).each_byte { |n1|
                                     j = (j << 8) + n1
                                   }
                                   [1 + (n & 127), j]
                                 end

    newobj = read(contentlength)

    # This exceptionally clever and clear bit of code is verrrry slow.
    objtype = (syntax && syntax[id]) || BuiltinSyntax[id]

    parse_ber_object(id, objtype, syntax, newobj)
  end

  #--
  # Violates DRY! This replicates the functionality of #read_ber.
  # Eventually this method may replace that one.
  # This version of #read_ber behaves properly in the face of incomplete
  # data packets. If a full BER object is detected, we return an array containing
  # the detected object and the number of bytes consumed from the string.
  # If we don't detect a complete packet, return nil.
  #
  # Observe that weirdly we recursively call the original #read_ber in here.
  # That needs to be fixed if we ever obsolete the original method in favor of this one.
  def read_ber_from_string(str, syntax = nil)
    id = str[0] || return
    id = id.ord if RUBY_VERSION.to_f >= 1.9

    n = str[1] || return
    n = n.ord if RUBY_VERSION.to_f >= 1.9

    n_consumed = 2
    lengthlength,contentlength = if n <= 127
                                   [1,n]
                                 else
                                   n1 = n & 127
                                   return nil unless str.length >= (n_consumed + n1)
                                   j = 0
                                   n1.times do
                                     j = (j << 8) + str[n_consumed]
                                     n_consumed += 1
                                   end
                                   [1 + (n1), j]
                                 end

    return nil unless str.length >= (n_consumed + contentlength)
    newobj = str[n_consumed...(n_consumed + contentlength)]
    n_consumed += contentlength

    objtype = (syntax && syntax[id]) || BuiltinSyntax[id]

    # == is expensive so sort this if/else so the common cases are at the top.
    obj = if objtype == :array
            seq = Net::BER::BerIdentifiedArray.new
            seq.ber_identifier = id
            sio = StringIO.new(newobj || "")
            # Interpret the subobject, but note how the loop
            # is built: nil ends the loop, but false (a valid
            # BER value) does not!
            # Also, we can use the standard read_ber method because
            # we know for sure we have enough data. (Although this
            # might be faster than the standard method.)
            while (e = sio.read_ber(syntax)) != nil
              seq << e
            end
            seq
          elsif objtype == :string
            s = Net::BER::BerIdentifiedString.new(newobj || "")
            s.ber_identifier = id
            s
          elsif objtype == :integer
            j = 0
            newobj.each_byte {|b| j = (j << 8) + b}
            j
          elsif objtype == :oid
            # cf X.690 pgh 8.19 for an explanation of this algorithm.
            # Potentially not good enough. We may need a BerIdentifiedOid
            # as a subclass of BerIdentifiedArray, to get the ber identifier
            # and also a to_s method that produces the familiar dotted notation.
            oid = newobj.unpack("w*")
            f = oid.shift
            g = if f < 40
                  [0,f]
                elsif f < 80
                  [1, f-40]
                else
                  [2, f-80] # f-80 can easily be > 80. What a weird optimization.
                end
            oid.unshift g.last
            oid.unshift g.first
            oid
          elsif objtype == :boolean
            newobj != "\000"
          elsif objtype == :null
            n = Net::BER::BerIdentifiedNull.new
            n.ber_identifier = id
            n
          else
            raise BerError.new("unsupported object type: id=#{id}")
          end

    [obj, n_consumed]
  end
end<|MERGE_RESOLUTION|>--- conflicted
+++ resolved
@@ -1,7 +1,8 @@
 require 'stringio'
 
-<<<<<<< HEAD
 module Net::BER::BERParser
+  VERSION = '0.1.0'
+
   # The order of these follows the class-codes in BER.
   # Maybe this should have been a hash.
   TagClasses = [:universal, :application, :context_specific, :private]
@@ -79,85 +80,6 @@
             n = Net::BER::BerIdentifiedNull.new
             n.ber_identifier = id
             n
-=======
-module Net
-  module BER
-    module BERParser
-      VERSION = '0.1.0'
-
-      # The order of these follows the class-codes in BER.
-      # Maybe this should have been a hash.
-      TagClasses = [:universal, :application, :context_specific, :private]
-
-      BuiltinSyntax = Net::BER.compile_syntax( {
-    	  :universal => {
-     	    :primitive => {
-         	  1 => :boolean,
-           	2 => :integer,
-         		4 => :string,
-         		5 => :null,
-         		6 => :oid,
-         		10 => :integer,
-         		13 => :string # (relative OID)
-     	    },
-     	    :constructed => {
-     		    16 => :array,
-     		    17 => :array
-     	    }
-     	  },
-     	  :context_specific => {
-     	    :primitive => {
-     		    10 => :integer
-     	    }
-     	  }
-      })
-
-      def read_ber syntax=nil
-        # TODO: clean this up so it works properly with partial
-        # packets coming from streams that don't block when
-        # we ask for more data (like StringIOs). At it is,
-        # this can throw TypeErrors and other nasties.
-                
-        id = getbyte or return nil  # don't trash this value, we'll use it later
-
-        n = getbyte
-        lengthlength,contentlength = if n <= 127
-          [1,n]
-        else
-          # Replaced the inject because it profiles hot.
-          #   j = (0...(n & 127)).inject(0) {|mem,x| mem = (mem << 8) + getc}
-          j = 0
-          read( n & 127 ).each_byte {|n1| j = (j << 8) + n1}
-          [1 + (n & 127), j]
-        end
-
-        newobj = read contentlength
-
-        # This exceptionally clever and clear bit of code is verrrry slow.
-        objtype = (syntax && syntax[id]) || BuiltinSyntax[id]
-
-        # == is expensive so sort this if/else so the common cases are at the top.
-        obj = if objtype == :string
-          #(newobj || "").dup
-          s = BerIdentifiedString.new( newobj || "" )
-          s.ber_identifier = id
-          s
-        elsif objtype == :integer
-          j = 0
-          newobj.each_byte {|b| j = (j << 8) + b}
-          j
-        elsif objtype == :oid
-          # cf X.690 pgh 8.19 for an explanation of this algorithm.
-          # Potentially not good enough. We may need a BerIdentifiedOid
-          # as a subclass of BerIdentifiedArray, to get the ber identifier
-          # and also a to_s method that produces the familiar dotted notation.
-          oid = newobj.unpack("w*")
-          f = oid.shift
-          g = if f < 40
-            [0, f]
-          elsif f < 80
-            [1, f-40]
->>>>>>> 202c87df
           else
             Net::BER.error("unsupported object type: id=#{id}")
           end
