# NET::BER
# Mixes ASN.1/BER convenience methods into several standard classes. Also
# provides BER parsing functionality.
#
#--
# Copyright (C) 2006 by Francis Cianfrocca. All Rights Reserved.
#
# Gmail: garbagecat10
#
# This program is free software; you can redistribute it and/or modify
# it under the terms of the GNU General Public License as published by
# the Free Software Foundation; either version 2 of the License, or
# (at your option) any later version.
#
# This program is distributed in the hope that it will be useful,
# but WITHOUT ANY WARRANTY; without even the implied warranty of
# MERCHANTABILITY or FITNESS FOR A PARTICULAR PURPOSE.  See the
# GNU General Public License for more details.
#
# You should have received a copy of the GNU General Public License
# along with this program; if not, write to the Free Software
# Foundation, Inc., 51 Franklin St, Fifth Floor, Boston, MA  02110-1301  USA
#++

module Net
  module BER
<<<<<<< HEAD
    TAG_CLASSES = {
      :universal => 0,
      :application => 64,
      :context_specific => 128,
      :private => 192
    }

    ENCODING_TYPES = {
      :primitive => 0,
      :constructed => 32
    }

=======
    VERSION = '0.1.0'
    
>>>>>>> 202c87df
    #--
    # This condenses our nicely self-documenting ASN hashes down
    # to an array for fast lookups.
    # Scoped to be called as a module method, but not intended for
    # user code to call.
    #++
    def self.compile_syntax(syn)
      out = [nil] * 256
      syn.each { |tclass, tclasses|
        tagclass = TAG_CLASSES[tclass]
        tclasses.each { |codingtype, codings|
          encoding = ENCODING_TYPES[codingtype]
          codings.each { |tag, objtype|
            out[tagclass + encoding + tag] = objtype 
          }
        }
      }
      out
    end

    def self.ord(value)
      value = value.ord rescue value
    end

    def self.error(message)
      raise BerError.new(message)
    end
  end
end

class Net::BER::BerError < RuntimeError; end

class Net::BER::BerIdentifiedOid
  attr_accessor :ber_identifier

  def initialize(oid)
    if oid.is_a?(String)
      oid = oid.split(/\./).map {|s| s.to_i }
    end
    @value = oid
  end

  #--
  # Provisional implementation. We ASSUME that our incoming value is an
  # array, and we use the Array#to_ber_oid method defined below. We
  # probably should obsolete that method, actually, in
  # and move the code here.
  # WE ARE NOT CURRENTLY ENCODING THE BER-IDENTIFIER.
  # This implementation currently hardcodes 6, the universal OID tag.
  #++
  def to_ber
    to_ber_oid
  end

  def to_ber_oid
    @value.to_ber_oid
  end
end

class Net::BER::BerIdentifiedString < String
  attr_accessor :ber_identifier
  def initialize(args)
    super args
  end
end

class Net::BER::BerIdentifiedArray < Array
  attr_accessor :ber_identifier
  def initialize(*args)
    super
  end
end

module Net::BER
  class BerIdentifiedNull
    attr_accessor :ber_identifier
    def to_ber
    "\005\000"
    end
  end

  Null = Net::BER::BerIdentifiedNull.new
end

require 'net/ber/ber_parser'
require 'net/ber/core_ext'<|MERGE_RESOLUTION|>--- conflicted
+++ resolved
@@ -24,7 +24,6 @@
 
 module Net
   module BER
-<<<<<<< HEAD
     TAG_CLASSES = {
       :universal => 0,
       :application => 64,
@@ -37,10 +36,8 @@
       :constructed => 32
     }
 
-=======
     VERSION = '0.1.0'
     
->>>>>>> 202c87df
     #--
     # This condenses our nicely self-documenting ASN hashes down
     # to an array for fast lookups.
