--- conflicted
+++ resolved
@@ -246,7 +246,7 @@
     raise LdapError.new(message)
   end
 
-  VERSION = "0.5.0"
+  VERSION = "0.2.0"
 
   SearchScope_BaseObject = 0
   SearchScope_SingleLevel = 1
@@ -417,7 +417,6 @@
   #
   #  require 'net/ldap'
   #
-<<<<<<< HEAD
   #  ldap = Net::LDAP.new
   #  ldap.host = server_ip_address
   #  psw = proc { your_psw_function }
@@ -429,113 +428,6 @@
       :method => :simple,
       :username => username,
       :password => password
-=======
-  # Most operations with Net::LDAP start by instantiating a Net::LDAP object.
-  # The constructor for this object takes arguments specifying the network location
-  # (address and port) of the LDAP server, and also the binding (authentication)
-  # credentials, typically a username and password.
-  # Given an object of class Net:LDAP, you can then perform LDAP operations by calling
-  # instance methods on the object. These are documented with usage examples below.
-  #
-  # The Net::LDAP library is designed to be very disciplined about how it makes network
-  # connections to servers. This is different from many of the standard native-code
-  # libraries that are provided on most platforms, which share bloodlines with the
-  # original Netscape/Michigan LDAP client implementations. These libraries sought to
-  # insulate user code from the workings of the network. This is a good idea of course,
-  # but the practical effect has been confusing and many difficult bugs have been caused
-  # by the opacity of the native libraries, and their variable behavior across platforms.
-  #
-  # In general, Net::LDAP instance methods which invoke server operations make a connection
-  # to the server when the method is called. They execute the operation (typically binding first)
-  # and then disconnect from the server. The exception is Net::LDAP#open, which makes a connection
-  # to the server and then keeps it open while it executes a user-supplied block. Net::LDAP#open
-  # closes the connection on completion of the block.
-  class LDAP
-    class LdapError < StandardError; end
-
-    VERSION = "0.1.0"
-
-    SearchScope_BaseObject = 0
-    SearchScope_SingleLevel = 1
-    SearchScope_WholeSubtree = 2
-    SearchScopes = [SearchScope_BaseObject, SearchScope_SingleLevel, SearchScope_WholeSubtree]
-
-    AsnSyntax = Net::BER.compile_syntax({
-      :application => {
-        :primitive => {
-          2 => :null        # UnbindRequest body
-              },
-              :constructed => {
-                0 => :array,              # BindRequest
-                1 => :array,              # BindResponse
-                2 => :array,              # UnbindRequest
-                3 => :array,              # SearchRequest
-                4 => :array,              # SearchData
-                5 => :array,              # SearchResult
-                6 => :array,              # ModifyRequest
-                7 => :array,              # ModifyResponse
-                8 => :array,              # AddRequest
-                9 => :array,              # AddResponse
-                10 => :array,             # DelRequest
-                11 => :array,             # DelResponse
-                12 => :array,             # ModifyRdnRequest
-                13 => :array,             # ModifyRdnResponse
-                14 => :array,             # CompareRequest
-                15 => :array,             # CompareResponse
-                16 => :array,             # AbandonRequest
-                19 => :array,             # SearchResultReferral
-                24 => :array,             # Unsolicited Notification
-              }
-      },
-      :context_specific => {
-        :primitive => {
-          0 => :string,             # password
-          1 => :string,             # Kerberos v4
-          2 => :string,             # Kerberos v5
-          7 => :string,             # serverSaslCreds
-        },
-        :constructed => {
-          0 => :array,              # RFC-2251 Control and Filter-AND
-          1 => :array,              # SearchFilter-OR
-          2 => :array,              # SearchFilter-NOT
-          3 => :array,              # Seach referral
-          4 => :array,              # unknown use in Microsoft Outlook
-          5 => :array,              # SearchFilter-GE
-          6 => :array,              # SearchFilter-LE
-          7 => :array,              # serverSaslCreds
-        }
-      }
-    })
-
-    DefaultHost = "127.0.0.1"
-    DefaultPort = 389
-    DefaultAuth = {:method => :anonymous}
-    DefaultTreebase = "dc=com"
-
-    StartTlsOid = "1.3.6.1.4.1.1466.20037"
-
-    ResultStrings = {
-      0 => "Success",
-      1 => "Operations Error",
-      2 => "Protocol Error",
-      3 => "Time Limit Exceeded",
-      4 => "Size Limit Exceeded",
-      12 => "Unavailable crtical extension",
-      14 => "saslBindInProgress",
-      16 => "No Such Attribute",
-      17 => "Undefined Attribute Type",
-      20 => "Attribute or Value Exists",
-      32 => "No Such Object",
-      34 => "Invalid DN Syntax",
-      48 => "Inappropriate Authentication",
-      49 => "Invalid Credentials",
-      50 => "Insufficient Access Rights",
-      51 => "Busy",
-      52 => "Unavailable",
-      53 => "Unwilling to perform",
-      65 => "Object Class Violation",
-      68 => "Entry Already Exists"
->>>>>>> 202c87df
     }
   end
   alias_method :auth, :authenticate
