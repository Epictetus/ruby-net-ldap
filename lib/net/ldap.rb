--- conflicted
+++ resolved
@@ -1,5 +1,4 @@
 require 'ostruct'
-<<<<<<< HEAD
 
 module Net
   class LDAP
@@ -11,8 +10,6 @@
     end
   end
 end
-=======
->>>>>>> c3f991fd
 require 'socket'
 
 require 'net/ber'
@@ -247,7 +244,7 @@
   class LdapError < RuntimeError; end
 
   def self.error(message)
-    raise LdapError.new(message)
+    raise LdapError, message
   end
 
   VERSION = "0.2.0"
@@ -421,7 +418,6 @@
   #
   #  require 'net/ldap'
   #
-<<<<<<< HEAD
   #  ldap = Net::LDAP.new
   #  ldap.host = server_ip_address
   #  psw = proc { your_psw_function }
@@ -433,113 +429,6 @@
       :method => :simple,
       :username => username,
       :password => password
-=======
-  # Most operations with Net::LDAP start by instantiating a Net::LDAP object.
-  # The constructor for this object takes arguments specifying the network location
-  # (address and port) of the LDAP server, and also the binding (authentication)
-  # credentials, typically a username and password.
-  # Given an object of class Net:LDAP, you can then perform LDAP operations by calling
-  # instance methods on the object. These are documented with usage examples below.
-  #
-  # The Net::LDAP library is designed to be very disciplined about how it makes network
-  # connections to servers. This is different from many of the standard native-code
-  # libraries that are provided on most platforms, which share bloodlines with the
-  # original Netscape/Michigan LDAP client implementations. These libraries sought to
-  # insulate user code from the workings of the network. This is a good idea of course,
-  # but the practical effect has been confusing and many difficult bugs have been caused
-  # by the opacity of the native libraries, and their variable behavior across platforms.
-  #
-  # In general, Net::LDAP instance methods which invoke server operations make a connection
-  # to the server when the method is called. They execute the operation (typically binding first)
-  # and then disconnect from the server. The exception is Net::LDAP#open, which makes a connection
-  # to the server and then keeps it open while it executes a user-supplied block. Net::LDAP#open
-  # closes the connection on completion of the block.
-  class LDAP
-    VERSION = "0.1.1"
-
-    class LdapError < StandardError; end
-
-    SearchScope_BaseObject = 0
-    SearchScope_SingleLevel = 1
-    SearchScope_WholeSubtree = 2
-    SearchScopes = [SearchScope_BaseObject, SearchScope_SingleLevel, SearchScope_WholeSubtree]
-
-    AsnSyntax = Net::BER.compile_syntax({
-      :application => {
-        :primitive => {
-          2 => :null        # UnbindRequest body
-              },
-              :constructed => {
-                0 => :array,              # BindRequest
-                1 => :array,              # BindResponse
-                2 => :array,              # UnbindRequest
-                3 => :array,              # SearchRequest
-                4 => :array,              # SearchData
-                5 => :array,              # SearchResult
-                6 => :array,              # ModifyRequest
-                7 => :array,              # ModifyResponse
-                8 => :array,              # AddRequest
-                9 => :array,              # AddResponse
-                10 => :array,             # DelRequest
-                11 => :array,             # DelResponse
-                12 => :array,             # ModifyRdnRequest
-                13 => :array,             # ModifyRdnResponse
-                14 => :array,             # CompareRequest
-                15 => :array,             # CompareResponse
-                16 => :array,             # AbandonRequest
-                19 => :array,             # SearchResultReferral
-                24 => :array,             # Unsolicited Notification
-              }
-      },
-      :context_specific => {
-        :primitive => {
-          0 => :string,             # password
-          1 => :string,             # Kerberos v4
-          2 => :string,             # Kerberos v5
-          7 => :string,             # serverSaslCreds
-        },
-        :constructed => {
-          0 => :array,              # RFC-2251 Control and Filter-AND
-          1 => :array,              # SearchFilter-OR
-          2 => :array,              # SearchFilter-NOT
-          3 => :array,              # Seach referral
-          4 => :array,              # unknown use in Microsoft Outlook
-          5 => :array,              # SearchFilter-GE
-          6 => :array,              # SearchFilter-LE
-          7 => :array,              # serverSaslCreds
-        }
-      }
-    })
-
-    DefaultHost = "127.0.0.1"
-    DefaultPort = 389
-    DefaultAuth = {:method => :anonymous}
-    DefaultTreebase = "dc=com"
-
-    StartTlsOid = "1.3.6.1.4.1.1466.20037"
-
-    ResultStrings = {
-      0 => "Success",
-      1 => "Operations Error",
-      2 => "Protocol Error",
-      3 => "Time Limit Exceeded",
-      4 => "Size Limit Exceeded",
-      12 => "Unavailable crtical extension",
-      14 => "saslBindInProgress",
-      16 => "No Such Attribute",
-      17 => "Undefined Attribute Type",
-      20 => "Attribute or Value Exists",
-      32 => "No Such Object",
-      34 => "Invalid DN Syntax",
-      48 => "Inappropriate Authentication",
-      49 => "Invalid Credentials",
-      50 => "Insufficient Access Rights",
-      51 => "Busy",
-      52 => "Unavailable",
-      53 => "Unwilling to perform",
-      65 => "Object Class Violation",
-      68 => "Entry Already Exists"
->>>>>>> c3f991fd
     }
   end
   alias_method :auth, :authenticate
@@ -667,7 +556,7 @@
   # if the bind was unsuccessful.
   #++
   def open
-    raise LdapError.new("open already in progress") if @open_connection
+    Net::LDAP.error("open already in progress") if @open_connection
     begin
       @open_connection = Connection.new(:host => @host, :port => @port, :encryption => @encryption)
       @open_connection.bind @auth
@@ -1194,15 +1083,17 @@
   LdapVersion = 3
   MaxSaslChallenges = 10
 
-  def initialize server
+  def initialize(server)
     begin
       @conn = TCPSocket.new(server[:host], server[:port])
-    rescue
-      raise LdapError.new("no connection to server")
+    rescue SocketError
+      Net::LDAP.error("No such address or other socket error.")
+    rescue Errno::ECONNREFUSED
+      Net::LDAP.error("Server #{server[:host]} refused connection on port #{server[:port]}.")
     end
 
     if server[:encryption]
-      setup_encryption(server[:encryption])
+      setup_encryption server[:encryption]
     end
 
     yield self if block_given?
@@ -1218,9 +1109,12 @@
     LDAP.error("OpenSSL is unavailable") unless Net::LDAP::HasOpenSSL
     ctx = OpenSSL::SSL::SSLContext.new
     conn = OpenSSL::SSL::SSLSocket.new(io, ctx)
+
     conn.connect
     conn.sync_close = true
+
     conn.extend(GetbyteForSSLSocket) unless conn.respond_to?(:getbyte)
+
     conn
   end
 
@@ -1261,16 +1155,16 @@
       request_pkt = [msgid, request].to_ber_sequence
       @conn.write request_pkt
       be = @conn.read_ber(AsnSyntax)
-      raise LdapError.new("no start_tls result") if be.nil?
+      Net::LDAP.error("no start_tls result") if be.nil?
       pdu = Net::LdapPdu.new(be)
-      raise LdapError.new("no start_tls result") if pdu.nil?
+      Net::LDAP.error("no start_tls result") if pdu.nil?
       if pdu.result_code.zero?
         @conn = self.class.wrap_with_ssl(@conn)
       else
-        raise LdapError.new("start_tls failed: #{pdu.result_code}")
+        Net::LDAP.error("start_tls failed: #{pdu.result_code}")
       end
     else
-      raise LdapError.new("unsupported encryption method #{args[:method]}")
+      Net::LDAP.error("unsupported encryption method #{args[:method]}")
     end
   end
 
@@ -1306,9 +1200,8 @@
     elsif meth == :gss_spnego
       bind_gss_spnego(auth)
     else
-      raise LdapError.new("unsupported auth method (#{meth})")
-    end
-<<<<<<< HEAD
+      Net::LDAP.error("unsupported auth method (#{meth})")
+    end
   end
 
   #--
@@ -1323,14 +1216,14 @@
                  ["", ""]
                end
 
-    raise LdapError.new("invalid binding information") unless (user && psw)
+    Net::LDAP.error("invalid binding information") unless (user && psw)
 
     msgid = next_msgid.to_ber
     request = [LdapVersion.to_ber, user.to_s.to_ber, psw.to_ber_contextspecific(0)].to_ber_appsequence(0)
     request_pkt = [msgid, request].to_ber_sequence
     @conn.write request_pkt
 
-    (be = @conn.read_ber(AsnSyntax) and pdu = Net::LdapPdu.new(be)) or raise LdapError.new("no bind result")
+    (be = @conn.read_ber(AsnSyntax) and pdu = Net::LdapPdu.new(be)) or Net::LDAP.error("no bind result")
     pdu.result_code
   end
 
@@ -1350,7 +1243,7 @@
   #++
   def bind_sasl auth
     mech, cred, chall = auth[:mechanism], auth[:initial_credential], auth[:challenge_response]
-    raise LdapError.new("invalid binding information") unless (mech && cred && chall)
+    Net::LDAP.error("invalid binding information") unless (mech && cred && chall)
 
     n = 0
     loop {
@@ -1360,119 +1253,14 @@
       request_pkt = [msgid, request].to_ber_sequence
       @conn.write request_pkt
 
-      (be = @conn.read_ber(AsnSyntax) and pdu = Net::LdapPdu.new(be)) or raise LdapError.new("no bind result")
+      (be = @conn.read_ber(AsnSyntax) and pdu = Net::LdapPdu.new(be)) or Net::LDAP.error("no bind result")
       return pdu.result_code unless pdu.result_code == 14 # saslBindInProgress
-      raise LdapError.new("sasl-challenge overflow") if ((n += 1) > MaxSaslChallenges)
+      Net::LDAP.error("sasl-challenge overflow") if ((n += 1) > MaxSaslChallenges)
 
       cred = chall.call(pdu.result_server_sasl_creds)
     }
-=======
-  end # class LDAP
-
-  class LDAP
-    # This is a private class used internally by the library. It should not
-    # be called by user code.
-    class Connection # :nodoc:
-      LdapVersion = 3
-      MaxSaslChallenges = 10
-
-      def initialize server
-        begin
-          @conn = TCPSocket.new( server[:host], server[:port] )
-        rescue SocketError
-          raise LdapError, "No such address or other socket error."
-        rescue Errno::ECONNREFUSED
-          raise LdapError, "Server #{server[:host]} refused connection on port #{server[:port]}."
-        end
-
-        if server[:encryption]
-          setup_encryption server[:encryption]
-        end
-
-        yield self if block_given?
-      end
-
-      module GetbyteForSSLSocket
-        def getbyte
-          getc.ord
-        end
-      end
-
-      def self.wrap_with_ssl(io)
-        ctx = OpenSSL::SSL::SSLContext.new
-        conn = OpenSSL::SSL::SSLSocket.new(io, ctx)
-        conn.connect
-        conn.sync_close = true
-        
-        conn.extend(GetbyteForSSLSocket) unless conn.respond_to?(:getbyte)
-        
-        conn
-      end
-
-      #--
-      # Helper method called only from new, and only after we have a successfully-opened
-      # @conn instance variable, which is a TCP connection.
-      # Depending on the received arguments, we establish SSL, potentially replacing
-      # the value of @conn accordingly.
-      # Don't generate any errors here if no encryption is requested.
-      # DO raise LdapError objects if encryption is requested and we have trouble setting
-      # it up. That includes if OpenSSL is not set up on the machine. (Question:
-      # how does the Ruby OpenSSL wrapper react in that case?)
-      # DO NOT filter exceptions raised by the OpenSSL library. Let them pass back
-      # to the user. That should make it easier for us to debug the problem reports.
-      # Presumably (hopefully?) that will also produce recognizable errors if someone
-      # tries to use this on a machine without OpenSSL.
-      #
-      # The simple_tls method is intended as the simplest, stupidest, easiest solution
-      # for people who want nothing more than encrypted comms with the LDAP server.
-      # It doesn't do any server-cert validation and requires nothing in the way
-      # of key files and root-cert files, etc etc.
-      # OBSERVE: WE REPLACE the value of @conn, which is presumed to be a connected
-      # TCPSocket object.
-      #
-      # The start_tls method is supported by many servers over the standard LDAP port.
-      # It does not require an alternative port for encrypted communications, as with
-      # simple_tls.
-      # Thanks for Kouhei Sutou for generously contributing the :start_tls path.
-      #++
-      def setup_encryption args
-        case args[:method]
-          when :simple_tls
-            @conn = self.class.wrap_with_ssl(@conn)
-            # additional branches requiring server validation and peer certs, etc. go here.
-          when :start_tls
-            msgid = next_msgid.to_ber
-            request = [StartTlsOid.to_ber].to_ber_appsequence( Net::LdapPdu::ExtendedRequest )
-            request_pkt = [msgid, request].to_ber_sequence
-            @conn.write request_pkt
-            be = @conn.read_ber(AsnSyntax)
-            raise LdapError.new("no start_tls result") if be.nil?
-            pdu = Net::LdapPdu.new(be)
-            raise LdapError.new("no start_tls result") if pdu.nil?
-            if pdu.result_code.zero?
-              @conn = self.class.wrap_with_ssl(@conn)
-            else
-              raise LdapError.new("start_tls failed: #{pdu.result_code}")
-            end
-        else
-          raise LdapError.new( "unsupported encryption method #{args[:method]}" )
-        end
-      end
-
-      #--
-      # close
-      # This is provided as a convenience method to make
-      # sure a connection object gets closed without waiting
-      # for a GC to happen. Clients shouldn't have to call it,
-      # but perhaps it will come in handy someday.
-      #++
-      def close
-        @conn.close
-        @conn = nil
-      end
->>>>>>> c3f991fd
-
-    raise LdapError.new("why are we here?")
+
+    Net::LDAP.error("why are we here?")
   end
   private :bind_sasl
 
@@ -1490,7 +1278,7 @@
     require 'ntlm.rb'
 
     user, psw = [auth[:username] || auth[:dn], auth[:password]]
-    raise LdapError.new("invalid binding information") unless (user && psw)
+    Net::LDAP.error("invalid binding information") unless (user && psw)
 
     nego = proc { |challenge|
       t2_msg = NTLM::Message.parse(challenge)
@@ -1533,12 +1321,12 @@
     search_attributes = ((args && args[:attributes]) || []).map { |attr| attr.to_s.to_ber }
     return_referrals = args && args[:return_referrals] == true
     sizelimit = (args && args[:size].to_i) || 0
-    raise LdapError.new("invalid search-size") unless sizelimit >= 0
+    Net::LDAP.error("invalid search-size") unless sizelimit >= 0
     paged_searches_supported = (args && args[:paged_searches_supported])
 
     attributes_only = (args and args[:attributes_only] == true)
     scope = args[:scope] || Net::LDAP::SearchScope_WholeSubtree
-    raise LdapError.new("invalid search scope") unless SearchScopes.include?(scope)
+    Net::LDAP.error("invalid search scope") unless SearchScopes.include?(scope)
 
     # An interesting value for the size limit would be close to A/D's built-in
     # page limit of 1000 records, but openLDAP newer than version 2.2.0 chokes
@@ -1617,7 +1405,7 @@
           controls = pdu.result_controls
           break
         else
-          raise LdapError.new("invalid response-type in search: #{pdu.app_tag}")
+          Net::LDAP.error("invalid response-type in search: #{pdu.app_tag}")
         end
       end
 
@@ -1664,7 +1452,7 @@
   # TODO!!! If the user specifies a bogus opcode, we'll throw a
   # confusing error here ("to_ber_enumerated is not defined on nil").
   #++
-  def modify args
+  def modify(args)
     modify_dn = args[:dn] or raise "Unable to modify empty DN"
     modify_ops = []
     a = args[:operations] and a.each { |op, attr, values|
@@ -1678,7 +1466,7 @@
     pkt = [next_msgid.to_ber, request].to_ber_sequence
     @conn.write pkt
 
-    (be = @conn.read_ber(AsnSyntax)) && (pdu = LdapPdu.new(be)) && (pdu.app_tag == 7) or raise LdapError.new("response missing or invalid")
+    (be = @conn.read_ber(AsnSyntax)) && (pdu = LdapPdu.new(be)) && (pdu.app_tag == 7) or Net::LDAP.error("response missing or invalid")
     pdu.result_code
   end
 
@@ -1691,7 +1479,7 @@
   # and the matched-DN returned by the server.
   #++
   def add args
-    add_dn = args[:dn] or raise LdapError.new("Unable to add empty DN")
+    add_dn = args[:dn] or Net::LDAP.error("Unable to add empty DN")
     add_attrs = []
     a = args[:attributes] and a.each { |k, v|
       add_attrs << [ k.to_s.to_ber, [v].flatten.map { |m| m.to_ber }.to_ber_set ].to_ber_sequence
@@ -1701,7 +1489,7 @@
     pkt = [next_msgid.to_ber, request].to_ber_sequence
     @conn.write pkt
 
-    (be = @conn.read_ber(AsnSyntax)) && (pdu = LdapPdu.new(be)) && (pdu.app_tag == 9) or raise LdapError.new("response missing or invalid")
+    (be = @conn.read_ber(AsnSyntax)) && (pdu = LdapPdu.new(be)) && (pdu.app_tag == 9) or Net::LDAP.error("response missing or invalid")
     pdu.result_code
   end
 
@@ -1718,7 +1506,7 @@
     pkt = [next_msgid.to_ber, request].to_ber_sequence
     @conn.write pkt
 
-    (be = @conn.read_ber(AsnSyntax)) && (pdu = LdapPdu.new(be)) && (pdu.app_tag == 13) or raise LdapError.new("response missing or invalid")
+    (be = @conn.read_ber(AsnSyntax)) && (pdu = LdapPdu.new(be)) && (pdu.app_tag == 13) or Net::LDAP.error("response missing or invalid")
     pdu.result_code
   end
 
@@ -1733,7 +1521,7 @@
     pkt = [next_msgid.to_ber, request].to_ber_sequence
     @conn.write pkt
 
-    (be = @conn.read_ber(AsnSyntax)) && (pdu = LdapPdu.new(be)) && (pdu.app_tag == 11) or raise LdapError.new("response missing or invalid")
+    (be = @conn.read_ber(AsnSyntax)) && (pdu = LdapPdu.new(be)) && (pdu.app_tag == 11) or Net::LDAP.error("response missing or invalid")
     pdu.result_code
   end
 end # class Connection