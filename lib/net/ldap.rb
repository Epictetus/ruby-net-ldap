require 'ostruct'

<<<<<<< HEAD
module Net
  class LDAP
    begin
      require 'openssl'
      HasOpenSSL = true
    rescue LoadError
      HasOpenSSL = false
    end
  end
end
=======
require 'socket'
>>>>>>> 6a17e6a2

require 'net/ber'
require 'net/ldap/pdu'
require 'net/ldap/filter'
require 'net/ldap/dataset'
require 'net/ldap/psw'
require 'net/ldap/entry'

# == Net::LDAP
#
# This library provides a pure-Ruby implementation of the
# LDAP client protocol, per RFC-2251.
# It can be used to access any server which implements the
# LDAP protocol.
#
# Net::LDAP is intended to provide full LDAP functionality
# while hiding the more arcane aspects
# the LDAP protocol itself, and thus presenting as Ruby-like
# a programming interface as possible.
#
# == Quick-start for the Impatient
# === Quick Example of a user-authentication against an LDAP directory:
#
#  require 'rubygems'
#  require 'net/ldap'
#
#  ldap = Net::LDAP.new
#  ldap.host = your_server_ip_address
#  ldap.port = 389
#  ldap.auth "joe_user", "opensesame"
#  if ldap.bind
#    # authentication succeeded
#  else
#    # authentication failed
#  end
#
#
# === Quick Example of a search against an LDAP directory:
#
#  require 'rubygems'
#  require 'net/ldap'
#
#  ldap = Net::LDAP.new :host => server_ip_address,
#       :port => 389,
#       :auth => {
#             :method => :simple,
#             :username => "cn=manager, dc=example, dc=com",
#             :password => "opensesame"
#       }
#
#  filter = Net::LDAP::Filter.eq("cn", "George*")
#  treebase = "dc=example, dc=com"
#
#  ldap.search(:base => treebase, :filter => filter) do |entry|
#    puts "DN: #{entry.dn}"
#    entry.each do |attribute, values|
#      puts "   #{attribute}:"
#      values.each do |value|
#        puts "      --->#{value}"
#      end
#    end
#  end
#
#  p ldap.get_operation_result
#
#
# == A Brief Introduction to LDAP
#
# We're going to provide a quick, informal introduction to LDAP
# terminology and
# typical operations. If you're comfortable with this material, skip
# ahead to "How to use Net::LDAP." If you want a more rigorous treatment
# of this material, we recommend you start with the various IETF and ITU
# standards that relate to LDAP.
#
# === Entities
# LDAP is an Internet-standard protocol used to access directory servers.
# The basic search unit is the <i>entity, </i> which corresponds to
# a person or other domain-specific object.
# A directory service which supports the LDAP protocol typically
# stores information about a number of entities.
#
# === Principals
# LDAP servers are typically used to access information about people,
# but also very often about such items as printers, computers, and other
# resources. To reflect this, LDAP uses the term <i>entity, </i> or less
# commonly, <i>principal, </i> to denote its basic data-storage unit.
#
#
# === Distinguished Names
# In LDAP's view of the world,
# an entity is uniquely identified by a globally-unique text string
# called a <i>Distinguished Name, </i> originally defined in the X.400
# standards from which LDAP is ultimately derived.
# Much like a DNS hostname, a DN is a "flattened" text representation
# of a string of tree nodes. Also like DNS (and unlike Java package
# names), a DN expresses a chain of tree-nodes written from left to right
# in order from the most-resolved node to the most-general one.
#
# If you know the DN of a person or other entity, then you can query
# an LDAP-enabled directory for information (attributes) about the entity.
# Alternatively, you can query the directory for a list of DNs matching
# a set of criteria that you supply.
#
# === Attributes
#
# In the LDAP view of the world, a DN uniquely identifies an entity.
# Information about the entity is stored as a set of <i>Attributes.</i>
# An attribute is a text string which is associated with zero or more
# values. Most LDAP-enabled directories store a well-standardized
# range of attributes, and constrain their values according to standard
# rules.
#
# A good example of an attribute is <tt>sn, </tt> which stands for "Surname."
# This attribute is generally used to store a person's surname, or last name.
# Most directories enforce the standard convention that
# an entity's <tt>sn</tt> attribute have <i>exactly one</i> value. In LDAP
# jargon, that means that <tt>sn</tt> must be <i>present</i> and
# <i>single-valued.</i>
#
# Another attribute is <tt>mail, </tt> which is used to store email addresses.
# (No, there is no attribute called "email, " perhaps because X.400 terminology
# predates the invention of the term <i>email.</i>) <tt>mail</tt> differs
# from <tt>sn</tt> in that most directories permit any number of values for the
# <tt>mail</tt> attribute, including zero.
#
#
# === Tree-Base
# We said above that X.400 Distinguished Names are <i>globally unique.</i>
# In a manner reminiscent of DNS, LDAP supposes that each directory server
# contains authoritative attribute data for a set of DNs corresponding
# to a specific sub-tree of the (notional) global directory tree.
# This subtree is generally configured into a directory server when it is
# created. It matters for this discussion because most servers will not
# allow you to query them unless you specify a correct tree-base.
#
# Let's say you work for the engineering department of Big Company, Inc.,
# whose internet domain is bigcompany.com. You may find that your departmental
# directory is stored in a server with a defined tree-base of
#  ou=engineering, dc=bigcompany, dc=com
# You will need to supply this string as the <i>tree-base</i> when querying this
# directory. (Ou is a very old X.400 term meaning "organizational unit."
# Dc is a more recent term meaning "domain component.")
#
# === LDAP Versions
# (stub, discuss v2 and v3)
#
# === LDAP Operations
# The essential operations are: #bind, #search, #add, #modify, #delete, and #rename.
# ==== Bind
# #bind supplies a user's authentication credentials to a server, which in turn verifies
# or rejects them. There is a range of possibilities for credentials, but most directories
# support a simple username and password authentication.
#
# Taken by itself, #bind can be used to authenticate a user against information
# stored in a directory, for example to permit or deny access to some other resource.
# In terms of the other LDAP operations, most directories require a successful #bind to
# be performed before the other operations will be permitted. Some servers permit certain
# operations to be performed with an "anonymous" binding, meaning that no credentials are
# presented by the user. (We're glossing over a lot of platform-specific detail here.)
#
# ==== Search
# Calling #search against the directory involves specifying a treebase, a set of <i>search filters, </i>
# and a list of attribute values.
# The filters specify ranges of possible values for particular attributes. Multiple
# filters can be joined together with AND, OR, and NOT operators.
# A server will respond to a #search by returning a list of matching DNs together with a
# set of attribute values for each entity, depending on what attributes the search requested.
#
# ==== Add
# #add specifies a new DN and an initial set of attribute values. If the operation
# succeeds, a new entity with the corresponding DN and attributes is added to the directory.
#
# ==== Modify
# #modify specifies an entity DN, and a list of attribute operations. #modify is used to change
# the attribute values stored in the directory for a particular entity.
# #modify may add or delete attributes (which are lists of values) or it change attributes by
# adding to or deleting from their values.
# Net::LDAP provides three easier methods to modify an entry's attribute values:
# #add_attribute, #replace_attribute, and #delete_attribute.
#
# ==== Delete
# #delete specifies an entity DN. If it succeeds, the entity and all its attributes
# is removed from the directory.
#
# ==== Rename (or Modify RDN)
# #rename (or #modify_rdn) is an operation added to version 3 of the LDAP protocol. It responds to
# the often-arising need to change the DN of an entity without discarding its attribute values.
# In earlier LDAP versions, the only way to do this was to delete the whole entity and add it
# again with a different DN.
#
# #rename works by taking an "old" DN (the one to change) and a "new RDN, " which is the left-most
# part of the DN string. If successful, #rename changes the entity DN so that its left-most
# node corresponds to the new RDN given in the request. (RDN, or "relative distinguished name, "
# denotes a single tree-node as expressed in a DN, which is a chain of tree nodes.)
#
# == How to use Net::LDAP
#
# To access Net::LDAP functionality in your Ruby programs, start by requiring
# the library:
#
#  require 'net/ldap'
#
# If you installed the Gem version of Net::LDAP, and depending on your version of
# Ruby and rubygems, you _may_ also need to require rubygems explicitly:
#
#  require 'rubygems'
#  require 'net/ldap'
#
# Most operations with Net::LDAP start by instantiating a Net::LDAP object.
# The constructor for this object takes arguments specifying the network location
# (address and port) of the LDAP server, and also the binding (authentication)
# credentials, typically a username and password.
# Given an object of class Net:LDAP, you can then perform LDAP operations by calling
# instance methods on the object. These are documented with usage examples below.
#
# The Net::LDAP library is designed to be very disciplined about how it makes network
# connections to servers. This is different from many of the standard native-code
# libraries that are provided on most platforms, which share bloodlines with the
# original Netscape/Michigan LDAP client implementations. These libraries sought to
# insulate user code from the workings of the network. This is a good idea of course,
# but the practical effect has been confusing and many difficult bugs have been caused
# by the opacity of the native libraries, and their variable behavior across platforms.
#
# In general, Net::LDAP instance methods which invoke server operations make a connection
# to the server when the method is called. They execute the operation (typically binding first)
# and then disconnect from the server. The exception is Net::LDAP#open, which makes a connection
# to the server and then keeps it open while it executes a user-supplied block. Net::LDAP#open
# closes the connection on completion of the block.
class Net::LDAP
  class LdapError < RuntimeError; end

  def self.error(message)
    raise LdapError.new(message)
  end

  VERSION = "0.2.0"

  SearchScope_BaseObject = 0
  SearchScope_SingleLevel = 1
  SearchScope_WholeSubtree = 2
  SearchScopes = [SearchScope_BaseObject, SearchScope_SingleLevel, SearchScope_WholeSubtree]

  ldap_application_primitive = { 2 => :null } # UnbindRequest body
  ldap_application_constructed = {
    0 => :array, # BindRequest
    1 => :array, # BindResponse
    2 => :array, # UnbindRequest
    3 => :array, # SearchRequest
    4 => :array, # SearchData
    5 => :array, # SearchResult
    6 => :array, # ModifyRequest
    7 => :array, # ModifyResponse
    8 => :array, # AddRequest
    9 => :array, # AddResponse
    10 => :array, # DelRequest
    11 => :array, # DelResponse
    12 => :array, # ModifyRdnRequest
    13 => :array, # ModifyRdnResponse
    14 => :array, # CompareRequest
    15 => :array, # CompareResponse
    16 => :array, # AbandonRequest
    19 => :array, # SearchResultReferral
    24 => :array, # Unsolicited Notification
  }
  ldap_application = {
    :primitive => ldap_application_primitive,
    :constructed => ldap_application_constructed,
  }
  ldap_context_primitive = {
    0 => :string, # password
    1 => :string, # Kerberos v4
    2 => :string, # Kerberos v5
    7 => :string, # serverSaslCreds
  }
  ldap_context_constructed = {
    0 => :array, # RFC-2251 Control and Filter-AND
    1 => :array, # SearchFilter-OR
    2 => :array, # SearchFilter-NOT
    3 => :array, # Seach referral
    4 => :array, # unknown use in Microsoft Outlook
    5 => :array, # SearchFilter-GE
    6 => :array, # SearchFilter-LE
    7 => :array, # serverSaslCreds
  }
  ldap_context = {
    :primitive => ldap_context_primitive,
    :constructed => ldap_context_constructed,
  }

  AsnSyntax = Net::BER.compile_syntax(:application => ldap_application,
                                      :context_specific => ldap_context)

  DefaultHost = "127.0.0.1"
  DefaultPort = 389
  DefaultAuth = { :method => :anonymous }
  DefaultTreebase = "dc=com"

  StartTlsOid = "1.3.6.1.4.1.1466.20037"

  ResultStrings = {
    0 => "Success",
    1 => "Operations Error",
    2 => "Protocol Error",
    3 => "Time Limit Exceeded",
    4 => "Size Limit Exceeded",
    12 => "Unavailable crtical extension",
    14 => "saslBindInProgress",
    16 => "No Such Attribute",
    17 => "Undefined Attribute Type",
    20 => "Attribute or Value Exists",
    32 => "No Such Object",
    34 => "Invalid DN Syntax",
    48 => "Inappropriate Authentication",
    49 => "Invalid Credentials",
    50 => "Insufficient Access Rights",
    51 => "Busy",
    52 => "Unavailable",
    53 => "Unwilling to perform",
    65 => "Object Class Violation",
    68 => "Entry Already Exists"
  }

  module LdapControls
    PagedResults = "1.2.840.113556.1.4.319" # Microsoft evil from RFC 2696
  end

  def self.result2string(code) #:nodoc:
    ResultStrings[code] || "unknown result (#{code})"
  end

  attr_accessor :host, :port, :base

  # Instantiate an object of type Net::LDAP to perform directory operations.
  # This constructor takes a Hash containing arguments, all of which are
  # either optional or may be specified later with other methods as
  # described below. The following arguments are supported:
  # * :host => the LDAP server's IP-address (default 127.0.0.1)
  # * :port => the LDAP server's TCP port (default 389)
  # * :auth => a Hash containing authorization parameters. Currently
  #   supported values include:
  #   * { :method => :anonymous}; and
  #   * { :method => :simple, :username => your_user_name,
  #       :password => your_password }
  #     The password parameter may be a Proc that returns a String.
  # * :base => a default treebase parameter for searches performed against
  #   the LDAP server. If you don't give this value, then each call to
  #   #search must specify a treebase parameter. If you do give this value,
  #   then it will be used in subsequent calls to #search that do not
  #   specify a treebase. If you give a treebase value in any particular
  #   call to #search, that value will override any treebase value you give
  #   here.
  # * :encryption => specifies the encryption to be used in communicating
  #   with the LDAP server. The value is either a Hash containing additional
  #   parameters, or the Symbol :simple_tls, which is equivalent to
  #   specifying the Hash { :method => :simple_tls }. There is a fairly
  #   large range of potential values that may be given for this parameter.
  #   See #encryption for details.
  #
  # Instantiating a Net::LDAP object does <i>not</i> result in network
  # traffic to the LDAP server. It simply stores the connection and binding
  # parameters in the object.
  def initialize(args = {})
    @host = args[:host] || DefaultHost
    @port = args[:port] || DefaultPort
    @verbose = false # Make this configurable with a switch on the class.
    @auth = args[:auth] || DefaultAuth
    @base = args[:base] || DefaultTreebase
    encryption args[:encryption] # may be nil

    if pr = @auth[:password] and pr.respond_to?(:call)
      @auth[:password] = pr.call
    end

    # This variable is only set when we are created with LDAP::open.
    # All of our internal methods will connect using it, or else
    # they will create their own.
    @open_connection = nil
  end

  # Convenience method to specify authentication credentials to the LDAP
  # server. Currently supports simple authentication requiring a username
  # and password.
  #
  # Observe that on most LDAP servers, the username is a complete DN.
  # However, with A/D, it's often possible to give only a user-name rather
  # than a complete DN. In the latter case, beware that many A/D servers are
  # configured to permit anonymous (uncredentialled) binding, and will
  # silently accept your binding as anonymous if you give an unrecognized
  # username. This is not usually what you want. (See
  # #get_operation_result.)
  #
  # <b>Important:</b> The password argument may be a Proc that returns a
  # string. This makes it possible for you to write client programs that
  # solicit passwords from users or from other data sources without showing
  # them in your code or on command lines.
  #
  #  require 'net/ldap'
  #
  #  ldap = Net::LDAP.new
  #  ldap.host = server_ip_address
  #  ldap.authenticate "cn=Your Username, cn=Users, dc=example, dc=com", "your_psw"
  #
  # Alternatively (with a password block):
  #
  #  require 'net/ldap'
  #
  #  ldap = Net::LDAP.new
  #  ldap.host = server_ip_address
  #  psw = proc { your_psw_function }
  #  ldap.authenticate "cn=Your Username, cn=Users, dc=example, dc=com", psw
  #
  def authenticate(username, password)
    password = password.call if password.respond_to?(:call)
    @auth = {
      :method => :simple,
      :username => username,
      :password => password
    }
  end
  alias_method :auth, :authenticate

  # Convenience method to specify encryption characteristics for connections
  # to LDAP servers. Called implicitly by #new and #open, but may also be
  # called by user code if desired. The single argument is generally a Hash
  # (but see below for convenience alternatives). This implementation is
  # currently a stub, supporting only a few encryption alternatives. As
  # additional capabilities are added, more configuration values will be
  # added here.
  #
  # Currently, the only supported argument is { :method => :simple_tls }.
  # (Equivalently, you may pass the symbol :simple_tls all by itself,
  # without enclosing it in a Hash.)
  #
  # The :simple_tls encryption method encrypts <i>all</i> communications
  # with the LDAP server. It completely establishes SSL/TLS encryption with
  # the LDAP server before any LDAP-protocol data is exchanged. There is no
  # plaintext negotiation and no special encryption-request controls are
  # sent to the server. <i>The :simple_tls option is the simplest, easiest
  # way to encrypt communications between Net::LDAP and LDAP servers.</i>
  #
  # It's intended for cases where you have an implicit level of trust in the
  # authenticity of the LDAP server. No validation of the LDAP server's SSL
  # certificate is performed. This means that :simple_tls will not produce
  # errors if the LDAP server's encryption certificate is not signed by a
  # well-known Certification Authority. If you get communications or
  # protocol errors when using this option, check with your LDAP server
  # administrator. Pay particular attention to the TCP port you are
  # connecting to. It's impossible for an LDAP server to support plaintext
  # LDAP communications and <i>simple TLS</i> connections on the same port.
  # The standard TCP port for unencrypted LDAP connections is 389, but the
  # standard port for simple-TLS encrypted connections is 636. Be sure you
  # are using the correct port.
  #
  # <i>[Note: a future version of Net::LDAP will support the STARTTLS LDAP
  # control, which will enable encrypted communications on the same TCP port
  # used for unencrypted connections.]</i>
  def encryption(args)
    case args
    when :simple_tls, :start_tls
      args = { :method => args }
    end
    @encryption = args
  end

  # #open takes the same parameters as #new. #open makes a network
  # connection to the LDAP server and then passes a newly-created Net::LDAP
  # object to the caller-supplied block. Within the block, you can call any
  # of the instance methods of Net::LDAP to perform operations against the
  # LDAP directory. #open will perform all the operations in the
  # user-supplied block on the same network connection, which will be closed
  # automatically when the block finishes.
  #
  #  # (PSEUDOCODE)
  #  auth = { :method => :simple, :username => username, :password => password }
  #  Net::LDAP.open(:host => ipaddress, :port => 389, :auth => auth) do |ldap|
  #    ldap.search(...)
  #    ldap.add(...)
  #    ldap.modify(...)
  #  end
  #
  def self.open(args)
    ldap1 = LDAP.new args
    ldap1.open { |ldap| yield ldap }
  end

  # Returns a meaningful result any time after a protocol operation
  # (#bind, #search, #add, #modify, #rename, #delete) has completed.
  # It returns an #OpenStruct containing an LDAP result code (0 means
  # success), and a human-readable string.
  #
  #  unless ldap.bind
  #    puts "Result: #{ldap.get_operation_result.code}"
  #    puts "Message: #{ldap.get_operation_result.message}"
  #  end
  #
  # Certain operations return additional information, accessible through
  # members of the object returned from #get_operation_result. Check
  # #get_operation_result.error_message and
  # #get_operation_result.matched_dn.
  #
  #--
  # Modified the implementation, 20Mar07. We might get a hash of LDAP
  # response codes instead of a simple numeric code.
  #++
  def get_operation_result
    os = OpenStruct.new
    if @result.is_a?(Hash)
      os.code = (@result[:resultCode] || "").to_i
      os.error_message = @result[:errorMessage]
      os.matched_dn = @result[:matchedDN]
    elsif @result
      os.code = @result
    else
      os.code = 0
    end
    os.message = LDAP.result2string(os.code)
    os
  end

  # Opens a network connection to the server and then
  # passes <tt>self</tt> to the caller-supplied block. The connection is
  # closed when the block completes. Used for executing multiple
  # LDAP operations without requiring a separate network connection
  # (and authentication) for each one.
  # <i>Note:</i> You do not need to log-in or "bind" to the server. This will
  # be done for you automatically.
  # For an even simpler approach, see the class method Net::LDAP#open.
  #
  #  # (PSEUDOCODE)
  #  auth = { :method => :simple, :username => username, :password => password }
  #  ldap = Net::LDAP.new(:host => ipaddress, :port => 389, :auth => auth)
  #  ldap.open do |ldap|
  #    ldap.search(...)
  #    ldap.add(...)
  #    ldap.modify(...)
  #  end
  #--
  # First we make a connection and then a binding, but we don't
  # do anything with the bind results.
  # We then pass self to the caller's block, where he will execute
  # his LDAP operations. Of course they will all generate auth failures
  # if the bind was unsuccessful.
  #++
  def open
    raise LdapError.new("open already in progress") if @open_connection
    begin
      @open_connection = Connection.new(:host => @host, :port => @port, :encryption => @encryption)
      @open_connection.bind @auth
      yield self
    ensure
      @open_connection.close if @open_connection
      @open_connection = nil
    end
  end

  # Searches the LDAP directory for directory entries. Takes a hash argument
  # with parameters. Supported parameters include:
  # * :base (a string specifying the tree-base for the search);
  # * :filter (an object of type Net::LDAP::Filter, defaults to objectclass=*);
  # * :attributes (a string or array of strings specifying the LDAP
  #   attributes to return from the server);
  # * :return_result (a boolean specifying whether to return a result set).
  # * :attributes_only (a boolean flag, defaults false)
  # * :scope (one of: Net::LDAP::SearchScope_BaseObject,
  #   Net::LDAP::SearchScope_SingleLevel,
  #   Net::LDAP::SearchScope_WholeSubtree. Default is WholeSubtree.)
  # * :size (an integer indicating the maximum number of search entries to
  #   return. Default is zero, which signifies no limit.)
  #
  # #search queries the LDAP server and passes <i>each entry</i> to the
  # caller-supplied block, as an object of type Net::LDAP::Entry. If the
  # search returns 1000 entries, the block will be called 1000 times. If the
  # search returns no entries, the block will not be called.
  def search(args = {})
    unless args[:ignore_server_caps]
      args[:paged_searches_supported] = paged_searches_supported?
    end

    args[:base] ||= @base
    result_set = (args and args[:return_result] == false) ? nil : []

    if @open_connection
      @result = @open_connection.search(args) { |entry|
        result_set << entry if result_set
        yield(entry) if block_given?
      }
    else
      @result = 0
      begin
        conn = Connection.new(:host => @host, :port => @port,
                              :encryption => @encryption)
        if (@result = conn.bind(args[:auth] || @auth)) == 0
          @result = conn.search(args) { |entry|
            result_set << entry if result_set
            yield(entry) if block_given?
          }
        end
      ensure
        conn.close if conn
      end
    end

    @result == 0 and result_set
  end

  # #bind connects to an LDAP server and requests authentication based on
  # the <tt>:auth</tt> parameter passed to #open or #new. It takes no
  # parameters.
  #
  # User code does not need to call #bind directly. It will be called
  # implicitly by the library whenever you invoke an LDAP operation, such as
  # #search or #add.
  #
  # It is useful, however, to call #bind in your own code when the only
  # operation you intend to perform against the directory is to validate a
  # login credential. #bind returns true or false to indicate whether the
  # binding was successful. Reasons for failure include malformed or
  # unrecognized usernames and incorrect passwords. Use
  # #get_operation_result to find out what happened in case of failure.
  #
  # Here's a typical example using #bind to authenticate a credential which
  # was (perhaps) solicited from the user of a web site:
  #
  #  require 'net/ldap'
  #  ldap = Net::LDAP.new
  #  ldap.host = your_server_ip_address
  #  ldap.port = 389
  #  ldap.auth your_user_name, your_user_password
  #  if ldap.bind
  #    # authentication succeeded
  #  else
  #    # authentication failed
  #    p ldap.get_operation_result
  #  end
  #
  # Here's a more succinct example which does exactly the same thing, but
  # collects all the required parameters into arguments:
  #
  #  require 'net/ldap'
  #  ldap = Net::LDAP.new(:host=>your_server_ip_address, :port=>389)
  #  if ldap.bind(:method=>:simple, :username=>your_user_name,
  #               :password=>your_user_password)
  #    # authentication succeeded
  #  else
  #    # authentication failed
  #    p ldap.get_operation_result
  #  end
  #
  # You don't need to pass a user-password as a String object to bind. You
  # can also pass a Ruby Proc object which returns a string. This will cause
  # bind to execute the Proc (which might then solicit input from a user
  # with console display suppressed). The String value returned from the
  # Proc is used as the password.
  #
  # You don't have to create a new instance of Net::LDAP every time you
  # perform a binding in this way. If you prefer, you can cache the
  # Net::LDAP object and re-use it to perform subsequent bindings,
  # <i>provided</i> you call #auth to specify a new credential before
  # calling #bind. Otherwise, you'll just re-authenticate the previous user!
  # (You don't need to re-set the values of #host and #port.) As noted in
  # the documentation for #auth, the password parameter can be a Ruby Proc
  # instead of a String.
  def bind(auth=@auth)
    if @open_connection
      @result = @open_connection.bind auth
    else
      begin
        conn = Connection.new(:host => @host, :port => @port,
                              :encryption => @encryption)
        @result = conn.bind(auth)
      ensure
        conn.close if conn
      end
    end

    @result == 0
  end

  # #bind_as is for testing authentication credentials.
  #
  # As described under #bind, most LDAP servers require that you supply a
  # complete DN as a binding-credential, along with an authenticator such as
  # a password. But for many applications (such as authenticating users to a
  # Rails application), you often don't have a full DN to identify the user.
  # You usually get a simple identifier like a username or an email address,
  # along with a password. #bind_as allows you to authenticate these
  # user-identifiers.
  #
  # #bind_as is a combination of a search and an LDAP binding. First, it
  # connects and binds to the directory as normal. Then it searches the
  # directory for an entry corresponding to the email address, username, or
  # other string that you supply. If the entry exists, then #bind_as will
  # <b>re-bind</b> as that user with the password (or other authenticator)
  # that you supply.
  #
  # #bind_as takes the same parameters as #search, <i>with the addition of
  # an authenticator.</i> Currently, this authenticator must be
  # <tt>:password</tt>. Its value may be either a String, or a +proc+ that
  # returns a String. #bind_as returns +false+ on failure. On success, it
  # returns a result set, just as #search does. This result set is an Array
  # of objects of type Net::LDAP::Entry. It contains the directory
  # attributes corresponding to the user. (Just test whether the return
  # value is logically true, if you don't need this additional information.)
  #
  # Here's how you would use #bind_as to authenticate an email address and
  # password:
  #
  #  require 'net/ldap'
  #
  #  user, psw = "joe_user@yourcompany.com", "joes_psw"
  #
  #  ldap = Net::LDAP.new
  #  ldap.host = "192.168.0.100"
  #  ldap.port = 389
  #  ldap.auth "cn=manager, dc=yourcompany, dc=com", "topsecret"
  #
  #  result = ldap.bind_as(:base => "dc=yourcompany, dc=com",
  #                        :filter => "(mail=#{user})",
  #                        :password => psw)
  #  if result
  #    puts "Authenticated #{result.first.dn}"
  #  else
  #    puts "Authentication FAILED."
  #  end
  def bind_as(args = {})
    result = false
    open { |me|
      rs = search args
      if rs and rs.first and dn = rs.first.dn
        password = args[:password]
        password = password.call if password.respond_to?(:call)
        result = rs if bind(:method => :simple, :username => dn,
                            :password => password)
      end
    }
    result
  end

  # Adds a new entry to the remote LDAP server.
  # Supported arguments:
  # :dn :: Full DN of the new entry
  # :attributes :: Attributes of the new entry.
  #
  # The attributes argument is supplied as a Hash keyed by Strings or
  # Symbols giving the attribute name, and mapping to Strings or Arrays of
  # Strings giving the actual attribute values. Observe that most LDAP
  # directories enforce schema constraints on the attributes contained in
  # entries. #add will fail with a server-generated error if your attributes
  # violate the server-specific constraints. Here's an example:
  #
  #  dn = "cn=George Smith, ou=people, dc=example, dc=com"
  #  attr = {
  #    :cn => "George Smith",
  #    :objectclass => ["top", "inetorgperson"],
  #    :sn => "Smith",
  #    :mail => "gsmith@example.com"
  #  }
  #  Net::LDAP.open(:host => host) do |ldap|
  #    ldap.add(:dn => dn, :attributes => attr)
  #  end
  #--
  # Provisional modification: Connection#add returns a full hash with LDAP status values,
  # instead of the simple result number we're used to getting.
  #++
  def add args
    if @open_connection
      @result = @open_connection.add(args)
    else
      @result = 0
      begin
        conn = Connection.new(:host => @host, :port => @port, :encryption => @encryption)
        if (@result = conn.bind(args[:auth] || @auth)) == 0
          @result = conn.add(args)
        end
      ensure
        conn.close if conn
      end
    end
    @result == 0
  end

  # Modifies the attribute values of a particular entry on the LDAP directory.
  # Takes a hash with arguments. Supported arguments are:
  # :dn :: (the full DN of the entry whose attributes are to be modified)
  # :operations :: (the modifications to be performed, detailed next)
  #
  # This method returns True or False to indicate whether the operation
  # succeeded or failed, with extended information available by calling
  # #get_operation_result.
  #
  # Also see #add_attribute, #replace_attribute, or #delete_attribute, which
  # provide simpler interfaces to this functionality.
  #
  # The LDAP protocol provides a full and well thought-out set of operations
  # for changing the values of attributes, but they are necessarily somewhat complex
  # and not always intuitive. If these instructions are confusing or incomplete,
  # please send us email or create a bug report on rubyforge.
  #
  # The :operations parameter to #modify takes an array of operation-descriptors.
  # Each individual operation is specified in one element of the array, and
  # most LDAP servers will attempt to perform the operations in order.
  #
  # Each of the operations appearing in the Array must itself be an Array
  # with exactly three elements:
  # an operator:: must be :add, :replace, or :delete
  # an attribute name:: the attribute name (string or symbol) to modify
  # a value:: either a string or an array of strings.
  #
  # The :add operator will, unsurprisingly, add the specified values to
  # the specified attribute. If the attribute does not already exist,
  # :add will create it. Most LDAP servers will generate an error if you
  # try to add a value that already exists.
  #
  # :replace will erase the current value(s) for the specified attribute,
  # if there are any, and replace them with the specified value(s).
  #
  # :delete will remove the specified value(s) from the specified attribute.
  # If you pass nil, an empty string, or an empty array as the value parameter
  # to a :delete operation, the _entire_ _attribute_ will be deleted, along
  # with all of its values.
  #
  # For example:
  #
  #  dn = "mail=modifyme@example.com, ou=people, dc=example, dc=com"
  #  ops = [
  #    [:add, :mail, "aliasaddress@example.com"],
  #    [:replace, :mail, ["newaddress@example.com", "newalias@example.com"]],
  #    [:delete, :sn, nil]
  #  ]
  #  ldap.modify :dn => dn, :operations => ops
  #
  # <i>(This example is contrived since you probably wouldn't add a mail
  # value right before replacing the whole attribute, but it shows that order
  # of execution matters. Also, many LDAP servers won't let you delete SN
  # because that would be a schema violation.)</i>
  #
  # It's essential to keep in mind that if you specify more than one operation in
  # a call to #modify, most LDAP servers will attempt to perform all of the operations
  # in the order you gave them.
  # This matters because you may specify operations on the
  # same attribute which must be performed in a certain order.
  #
  # Most LDAP servers will _stop_ processing your modifications if one of them
  # causes an error on the server (such as a schema-constraint violation).
  # If this happens, you will probably get a result code from the server that
  # reflects only the operation that failed, and you may or may not get extended
  # information that will tell you which one failed. #modify has no notion
  # of an atomic transaction. If you specify a chain of modifications in one
  # call to #modify, and one of them fails, the preceding ones will usually
  # not be "rolled back, " resulting in a partial update. This is a limitation
  # of the LDAP protocol, not of Net::LDAP.
  #
  # The lack of transactional atomicity in LDAP means that you're usually
  # better off using the convenience methods #add_attribute, #replace_attribute,
  # and #delete_attribute, which are are wrappers over #modify. However, certain
  # LDAP servers may provide concurrency semantics, in which the several operations
  # contained in a single #modify call are not interleaved with other
  # modification-requests received simultaneously by the server.
  # It bears repeating that this concurrency does _not_ imply transactional
  # atomicity, which LDAP does not provide.
  #
  def modify args
    if @open_connection
      @result = @open_connection.modify(args)
    else
      @result = 0
      begin
        conn = Connection.new(:host => @host, :port => @port, :encryption => @encryption)
        if (@result = conn.bind(args[:auth] || @auth)) == 0
          @result = conn.modify(args)
        end
      ensure
        conn.close if conn
      end
    end
    @result == 0
  end

  # Add a value to an attribute.
  # Takes the full DN of the entry to modify,
  # the name (Symbol or String) of the attribute, and the value (String or
  # Array). If the attribute does not exist (and there are no schema violations),
  # #add_attribute will create it with the caller-specified values.
  # If the attribute already exists (and there are no schema violations), the
  # caller-specified values will be _added_ to the values already present.
  #
  # Returns True or False to indicate whether the operation
  # succeeded or failed, with extended information available by calling
  # #get_operation_result. See also #replace_attribute and #delete_attribute.
  #
  #  dn = "cn=modifyme, dc=example, dc=com"
  #  ldap.add_attribute dn, :mail, "newmailaddress@example.com"
  #
  def add_attribute dn, attribute, value
    modify :dn => dn, :operations => [[:add, attribute, value]]
  end

  # Replace the value of an attribute.
  # #replace_attribute can be thought of as equivalent to calling #delete_attribute
  # followed by #add_attribute. It takes the full DN of the entry to modify,
  # the name (Symbol or String) of the attribute, and the value (String or
  # Array). If the attribute does not exist, it will be created with the
  # caller-specified value(s). If the attribute does exist, its values will be
  # _discarded_ and replaced with the caller-specified values.
  #
  # Returns True or False to indicate whether the operation
  # succeeded or failed, with extended information available by calling
  # #get_operation_result. See also #add_attribute and #delete_attribute.
  #
  #  dn = "cn=modifyme, dc=example, dc=com"
  #  ldap.replace_attribute dn, :mail, "newmailaddress@example.com"
  #
  def replace_attribute dn, attribute, value
    modify :dn => dn, :operations => [[:replace, attribute, value]]
  end

  # Delete an attribute and all its values.
  # Takes the full DN of the entry to modify, and the
  # name (Symbol or String) of the attribute to delete.
  #
  # Returns True or False to indicate whether the operation
  # succeeded or failed, with extended information available by calling
  # #get_operation_result. See also #add_attribute and #replace_attribute.
  #
  #  dn = "cn=modifyme, dc=example, dc=com"
  #  ldap.delete_attribute dn, :mail
  #
  def delete_attribute dn, attribute
    modify :dn => dn, :operations => [[:delete, attribute, nil]]
  end

  # Rename an entry on the remote DIS by changing the last RDN of its DN.
  # _Documentation_ _stub_
  #
  def rename args
    if @open_connection
      @result = @open_connection.rename(args)
    else
      @result = 0
      begin
        conn = Connection.new(:host => @host, :port => @port, :encryption => @encryption)
        if (@result = conn.bind(args[:auth] || @auth)) == 0
          @result = conn.rename(args)
        end
      ensure
        conn.close if conn
      end
    end
    @result == 0
  end

  # modify_rdn is an alias for #rename.
  def modify_rdn args
    rename args
  end

  # Delete an entry from the LDAP directory.
  # Takes a hash of arguments.
  # The only supported argument is :dn, which must
  # give the complete DN of the entry to be deleted.
  # Returns True or False to indicate whether the delete
  # succeeded. Extended status information is available by
  # calling #get_operation_result.
  #
  #  dn = "mail=deleteme@example.com, ou=people, dc=example, dc=com"
  #  ldap.delete :dn => dn
  #
  def delete args
    if @open_connection
      @result = @open_connection.delete(args)
    else
      @result = 0
      begin
        conn = Connection.new(:host => @host, :port => @port, :encryption => @encryption)
        if (@result = conn.bind(args[:auth] || @auth)) == 0
          @result = conn.delete(args)
        end
      ensure
        conn.close
      end
    end
    @result == 0
  end

  # (Experimental, subject to change).
  # Return the rootDSE record from the LDAP server as a Net::LDAP::Entry, or an
  # empty Entry if the server doesn't return the record.
  #--
  # cf. RFC4512 graf 5.1.
  # Note that the rootDSE record we return on success has an empty DN, which is correct.
  # On failure, the empty Entry will have a nil DN. There's no real reason for that,
  # so it can be changed if desired.
  # The funky number-disagreements in the set of attribute names is correct per the RFC.
  # We may be called by #search itself, which may need to determine things like paged
  # search capabilities. So to avoid an infinite regress, set :ignore_server_caps,
  # which prevents us getting called recursively.
  #++
  def search_root_dse
    rs = search(
      :ignore_server_caps=>true,
      :base=>"",
      :scope=>SearchScope_BaseObject,
      :attributes=>[:namingContexts, :supportedLdapVersion, :altServer, :supportedControl, :supportedExtension, :supportedFeatures, :supportedSASLMechanisms]
   )
    (rs and rs.first) or Entry.new
  end

  # Return the root Subschema record from the LDAP server as a Net::LDAP::Entry,
  # or an empty Entry if the server doesn't return the record. On success, the
  # Net::LDAP::Entry returned from this call will have the attributes :dn,
  # :objectclasses, and :attributetypes. If there is an error, call #get_operation_result
  # for more information.
  #
  #  ldap = Net::LDAP.new
  #  ldap.host = "your.ldap.host"
  #  ldap.auth "your-user-dn", "your-psw"
  #  subschema_entry = ldap.search_subschema_entry
  #
  #  subschema_entry.attributetypes.each do |attrtype|
  #      # your code
  #  end
  #
  #  subschema_entry.objectclasses.each do |attrtype|
  #      # your code
  #  end
  #--
  # cf. RFC4512 section 4, particulary graff 4.4.
  # The :dn attribute in the returned Entry is the subschema name as returned from
  # the server.
  # Set :ignore_server_caps, see the notes in search_root_dse.
  #++
  def search_subschema_entry
    rs = search(
      :ignore_server_caps=>true,
      :base=>"",
      :scope=>SearchScope_BaseObject,
      :attributes=>[:subschemaSubentry]
   )
    return Entry.new unless (rs and rs.first)
    subschema_name = rs.first.subschemasubentry
    return Entry.new unless (subschema_name and subschema_name.first)

    rs = search(
      :ignore_server_caps=>true,
      :base=>subschema_name.first,
      :scope=>SearchScope_BaseObject,
      :filter=>"objectclass=subschema",
      :attributes=>[:objectclasses, :attributetypes]
   )

    (rs and rs.first) or Entry.new
  end

  #--
  # Convenience method to query server capabilities.
  # Only do this once per Net::LDAP object.
  # Note, we call a search, and we might be called from inside a search!
  # MUST refactor the root_dse call out.
  #++
  def paged_searches_supported?
    @server_caps ||= search_root_dse
    @server_caps[:supportedcontrol].include?(LdapControls::PagedResults)
  end
end # class LDAP

# This is a private class used internally by the library. It should not be
# called by user code.
class Net::LDAP::Connection #:nodoc:
  LdapVersion = 3
  MaxSaslChallenges = 10

  def initialize server
    begin
      @conn = TCPSocket.new(server[:host], server[:port])
    rescue
      raise LdapError.new("no connection to server")
    end

    if server[:encryption]
      setup_encryption(server[:encryption])
    end

    yield self if block_given?
  end

  module GetbyteForSSLSocket
    def getbyte
      getc.ord
    end
  end

  def self.wrap_with_ssl(io)
    LDAP.error("OpenSSL is unavailable") unless Net::LDAP::HasOpenSSL
    ctx = OpenSSL::SSL::SSLContext.new
    conn = OpenSSL::SSL::SSLSocket.new(io, ctx)
    conn.connect
    conn.sync_close = true
    conn.extend(GetbyteForSSLSocket) unless conn.respond_to?(:getbyte)
    conn
  end

  #--
  # Helper method called only from new, and only after we have a successfully-opened
  # @conn instance variable, which is a TCP connection.
  # Depending on the received arguments, we establish SSL, potentially replacing
  # the value of @conn accordingly.
  # Don't generate any errors here if no encryption is requested.
  # DO raise LdapError objects if encryption is requested and we have trouble setting
  # it up. That includes if OpenSSL is not set up on the machine. (Question:
  # how does the Ruby OpenSSL wrapper react in that case?)
  # DO NOT filter exceptions raised by the OpenSSL library. Let them pass back
  # to the user. That should make it easier for us to debug the problem reports.
  # Presumably (hopefully?) that will also produce recognizable errors if someone
  # tries to use this on a machine without OpenSSL.
  #
  # The simple_tls method is intended as the simplest, stupidest, easiest solution
  # for people who want nothing more than encrypted comms with the LDAP server.
  # It doesn't do any server-cert validation and requires nothing in the way
  # of key files and root-cert files, etc etc.
  # OBSERVE: WE REPLACE the value of @conn, which is presumed to be a connected
  # TCPSocket object.
  #
  # The start_tls method is supported by many servers over the standard LDAP port.
  # It does not require an alternative port for encrypted communications, as with
  # simple_tls.
  # Thanks for Kouhei Sutou for generously contributing the :start_tls path.
  #++
  def setup_encryption(args)
    case args[:method]
    when :simple_tls
      @conn = self.class.wrap_with_ssl(@conn)
      # additional branches requiring server validation and peer certs, etc. go here.
    when :start_tls
      msgid = next_msgid.to_ber
      request = [StartTlsOid.to_ber].to_ber_appsequence(Net::LdapPdu::ExtendedRequest)
      request_pkt = [msgid, request].to_ber_sequence
      @conn.write request_pkt
      be = @conn.read_ber(AsnSyntax)
      raise LdapError.new("no start_tls result") if be.nil?
      pdu = Net::LdapPdu.new(be)
      raise LdapError.new("no start_tls result") if pdu.nil?
      if pdu.result_code.zero?
        @conn = self.class.wrap_with_ssl(@conn)
      else
        raise LdapError.new("start_tls failed: #{pdu.result_code}")
      end
    else
      raise LdapError.new("unsupported encryption method #{args[:method]}")
    end
  end

  #--
  # close
  # This is provided as a convenience method to make
  # sure a connection object gets closed without waiting
  # for a GC to happen. Clients shouldn't have to call it,
  # but perhaps it will come in handy someday.
  #++
  def close
    @conn.close
    @conn = nil
  end

  #--
  # next_msgid
  #++
  def next_msgid
    @msgid ||= 0
    @msgid += 1
  end

  #--
  # bind
  #++
  def bind auth
    meth = auth[:method]
    if [:simple, :anonymous, :anon].include?(meth)
      bind_simple auth
    elsif meth == :sasl
      bind_sasl(auth)
    elsif meth == :gss_spnego
      bind_gss_spnego(auth)
    else
      raise LdapError.new("unsupported auth method (#{meth})")
    end
  end

  #--
  # bind_simple
  # Implements a simple user/psw authentication.
  # Accessed by calling #bind with a method of :simple or :anonymous.
  #++
  def bind_simple auth
    user, psw = if auth[:method] == :simple
                 [auth[:username] || auth[:dn], auth[:password]]
               else
                 ["", ""]
               end

    raise LdapError.new("invalid binding information") unless (user && psw)

    msgid = next_msgid.to_ber
    request = [LdapVersion.to_ber, user.to_s.to_ber, psw.to_ber_contextspecific(0)].to_ber_appsequence(0)
    request_pkt = [msgid, request].to_ber_sequence
    @conn.write request_pkt

    (be = @conn.read_ber(AsnSyntax) and pdu = Net::LdapPdu.new(be)) or raise LdapError.new("no bind result")
    pdu.result_code
  end

  #--
  # bind_sasl
  # Required parameters: :mechanism, :initial_credential and :challenge_response
  # Mechanism is a string value that will be passed in the SASL-packet's "mechanism" field.
  # Initial credential is most likely a string. It's passed in the initial BindRequest
  # that goes to the server. In some protocols, it may be empty.
  # Challenge-response is a Ruby proc that takes a single parameter and returns an object
  # that will typically be a string. The challenge-response block is called when the server
  # returns a BindResponse with a result code of 14 (saslBindInProgress). The challenge-response
  # block receives a parameter containing the data returned by the server in the saslServerCreds
  # field of the LDAP BindResponse packet. The challenge-response block may be called multiple
  # times during the course of a SASL authentication, and each time it must return a value
  # that will be passed back to the server as the credential data in the next BindRequest packet.
  #++
  def bind_sasl auth
    mech, cred, chall = auth[:mechanism], auth[:initial_credential], auth[:challenge_response]
    raise LdapError.new("invalid binding information") unless (mech && cred && chall)

    n = 0
    loop {
      msgid = next_msgid.to_ber
      sasl = [mech.to_ber, cred.to_ber].to_ber_contextspecific(3)
      request = [LdapVersion.to_ber, "".to_ber, sasl].to_ber_appsequence(0)
      request_pkt = [msgid, request].to_ber_sequence
      @conn.write request_pkt

      (be = @conn.read_ber(AsnSyntax) and pdu = Net::LdapPdu.new(be)) or raise LdapError.new("no bind result")
      return pdu.result_code unless pdu.result_code == 14 # saslBindInProgress
      raise LdapError.new("sasl-challenge overflow") if ((n += 1) > MaxSaslChallenges)

      cred = chall.call(pdu.result_server_sasl_creds)
    }

    raise LdapError.new("why are we here?")
  end
  private :bind_sasl

  #--
  # bind_gss_spnego
  # PROVISIONAL, only for testing SASL implementations. DON'T USE THIS YET.
  # Uses Kohei Kajimoto's Ruby/NTLM. We have to find a clean way to integrate it without
  # introducing an external dependency.
  # This authentication method is accessed by calling #bind with a :method parameter of
  # :gss_spnego. It requires :username and :password attributes, just like the :simple
  # authentication method. It performs a GSS-SPNEGO authentication with the server, which
  # is presumed to be a Microsoft Active Directory.
  #++
  def bind_gss_spnego auth
    require 'ntlm.rb'

    user, psw = [auth[:username] || auth[:dn], auth[:password]]
    raise LdapError.new("invalid binding information") unless (user && psw)

    nego = proc { |challenge|
      t2_msg = NTLM::Message.parse(challenge)
      t3_msg = t2_msg.response({ :user => user, :password => psw }, { :ntlmv2 => true })
      t3_msg.serialize
    }

    bind_sasl({
      :method => :sasl,
      :mechanism => "GSS-SPNEGO",
      :initial_credential => NTLM::Message::Type1.new.serialize,
      :challenge_response => nego
    })
  end
  private :bind_gss_spnego

  #--
  # search
  # Alternate implementation, this yields each search entry to the caller
  # as it are received.
  # TODO, certain search parameters are hardcoded.
  # TODO, if we mis-parse the server results or the results are wrong, we can block
  # forever. That's because we keep reading results until we get a type-5 packet,
  # which might never come. We need to support the time-limit in the protocol.
  #--
  # WARNING: this code substantially recapitulates the searchx method.
  #
  # 02May06: Well, I added support for RFC-2696-style paged searches.
  # This is used on all queries because the extension is marked non-critical.
  # As far as I know, only A/D uses this, but it's required for A/D. Otherwise
  # you won't get more than 1000 results back from a query.
  # This implementation is kindof clunky and should probably be refactored.
  # Also, is it my imagination, or are A/Ds the slowest directory servers ever???
  # OpenLDAP newer than version 2.2.0 supports paged searches.
  #++
  def search(args = {})
    search_filter = (args && args[:filter]) || Filter.eq("objectclass", "*")
    search_filter = Filter.construct(search_filter) if search_filter.is_a?(String)
    search_base = (args && args[:base]) || "dc=example, dc=com"
    search_attributes = ((args && args[:attributes]) || []).map { |attr| attr.to_s.to_ber }
    return_referrals = args && args[:return_referrals] == true
    sizelimit = (args && args[:size].to_i) || 0
    raise LdapError.new("invalid search-size") unless sizelimit >= 0
    paged_searches_supported = (args && args[:paged_searches_supported])

    attributes_only = (args and args[:attributes_only] == true)
    scope = args[:scope] || Net::LDAP::SearchScope_WholeSubtree
    raise LdapError.new("invalid search scope") unless SearchScopes.include?(scope)

    # An interesting value for the size limit would be close to A/D's built-in
    # page limit of 1000 records, but openLDAP newer than version 2.2.0 chokes
    # on anything bigger than 126. You get a silent error that is easily visible
    # by running slapd in debug mode. Go figure.
    #
    # Changed this around 06Sep06 to support a caller-specified search-size limit.
    # Because we ALWAYS do paged searches, we have to work around the problem that
    # it's not legal to specify a "normal" sizelimit (in the body of the search request)
    # that is larger than the page size we're requesting. Unfortunately, I have the
    # feeling that this will break with LDAP servers that don't support paged searches!!!
    # (Because we pass zero as the sizelimit on search rounds when the remaining limit
    # is larger than our max page size of 126. In these cases, I think the caller's
    # search limit will be ignored!)
    # CONFIRMED: This code doesn't work on LDAPs that don't support paged searches
    # when the size limit is larger than 126. We're going to have to do a root-DSE record
    # search and not do a paged search if the LDAP doesn't support it. Yuck.
    #
    rfc2696_cookie = [126, ""]
    result_code = 0
    n_results = 0

    loop {
      # should collect this into a private helper to clarify the structure

      query_limit = 0
      if sizelimit > 0
        if paged_searches_supported
          query_limit = (((sizelimit - n_results) < 126) ? (sizelimit - n_results) : 0)
        else
          query_limit = sizelimit
        end
      end

      request = [
        search_base.to_ber,
        scope.to_ber_enumerated,
        0.to_ber_enumerated,
        query_limit.to_ber, # size limit
        0.to_ber,
        attributes_only.to_ber,
        search_filter.to_ber,
        search_attributes.to_ber_sequence
      ].to_ber_appsequence(3)

      controls = [
        [
          LdapControls::PagedResults.to_ber,
          false.to_ber, # criticality MUST be false to interoperate with normal LDAPs.
          rfc2696_cookie.map{ |v| v.to_ber }.to_ber_sequence.to_s.to_ber
      ].to_ber_sequence
      ].to_ber_contextspecific(0)

      pkt = [next_msgid.to_ber, request, controls].to_ber_sequence
      @conn.write pkt

      result_code = 0
      controls = []

      while (be = @conn.read_ber(AsnSyntax)) && (pdu = LdapPdu.new(be))
        case pdu.app_tag
        when 4 # search-data
          n_results += 1
          yield(pdu.search_entry) if block_given?
        when 19 # search-referral
          if return_referrals
            if block_given?
              se = Net::LDAP::Entry.new
              se[:search_referrals] = (pdu.search_referrals || [])
              yield se
            end
          end
          #p pdu.referrals
        when 5 # search-result
          result_code = pdu.result_code
          controls = pdu.result_controls
          break
        else
          raise LdapError.new("invalid response-type in search: #{pdu.app_tag}")
        end
      end

      # When we get here, we have seen a type-5 response.
      # If there is no error AND there is an RFC-2696 cookie,
      # then query again for the next page of results.
      # If not, we're done.
      # Don't screw this up or we'll break every search we do.
      #
      # Noticed 02Sep06, look at the read_ber call in this loop,
      # shouldn't that have a parameter of AsnSyntax? Does this
      # just accidentally work? According to RFC-2696, the value
      # expected in this position is of type OCTET STRING, covered
      # in the default syntax supported by read_ber, so I guess
      # we're ok.
      #
      more_pages = false
      if result_code == 0 and controls
        controls.each do |c|
          if c.oid == LdapControls::PagedResults
            more_pages = false # just in case some bogus server sends us >1 of these.
            if c.value and c.value.length > 0
              cookie = c.value.read_ber[1]
              if cookie and cookie.length > 0
                rfc2696_cookie[1] = cookie
                more_pages = true
              end
            end
          end
        end
      end

      break unless more_pages
    } # loop

    result_code
  end

  #--
  # modify
  # TODO, need to support a time limit, in case the server fails to respond.
  # TODO!!! We're throwing an exception here on empty DN.
  # Should return a proper error instead, probaby from farther up the chain.
  # TODO!!! If the user specifies a bogus opcode, we'll throw a
  # confusing error here ("to_ber_enumerated is not defined on nil").
  #++
  def modify args
    modify_dn = args[:dn] or raise "Unable to modify empty DN"
    modify_ops = []
    a = args[:operations] and a.each { |op, attr, values|
      # TODO, fix the following line, which gives a bogus error
      # if the opcode is invalid.
      op_1 = { :add => 0, :delete => 1, :replace => 2 } [op.to_sym].to_ber_enumerated
      modify_ops << [op_1, [attr.to_s.to_ber, [values].flatten.map { |v| v.to_ber }.to_ber_set].to_ber_sequence].to_ber_sequence
    }

    request = [modify_dn.to_ber, modify_ops.to_ber_sequence].to_ber_appsequence(6)
    pkt = [next_msgid.to_ber, request].to_ber_sequence
    @conn.write pkt

    (be = @conn.read_ber(AsnSyntax)) && (pdu = LdapPdu.new(be)) && (pdu.app_tag == 7) or raise LdapError.new("response missing or invalid")
    pdu.result_code
  end

  #--
  # add
  # TODO, need to support a time limit, in case the server fails to respond.
  # Unlike other operation-methods in this class, we return a result hash rather
  # than a simple result number. This is experimental, and eventually we'll want
  # to do this with all the others. The point is to have access to the error message
  # and the matched-DN returned by the server.
  #++
  def add args
    add_dn = args[:dn] or raise LdapError.new("Unable to add empty DN")
    add_attrs = []
    a = args[:attributes] and a.each { |k, v|
      add_attrs << [ k.to_s.to_ber, [v].flatten.map { |m| m.to_ber }.to_ber_set ].to_ber_sequence
    }

    request = [add_dn.to_ber, add_attrs.to_ber_sequence].to_ber_appsequence(8)
    pkt = [next_msgid.to_ber, request].to_ber_sequence
    @conn.write pkt

    (be = @conn.read_ber(AsnSyntax)) && (pdu = LdapPdu.new(be)) && (pdu.app_tag == 9) or raise LdapError.new("response missing or invalid")
    pdu.result_code
  end

  #--
  # rename
  # TODO, need to support a time limit, in case the server fails to respond.
  #++
  def rename args
    old_dn = args[:olddn] or raise "Unable to rename empty DN"
    new_rdn = args[:newrdn] or raise "Unable to rename to empty RDN"
    delete_attrs = args[:delete_attributes] ? true : false

    request = [old_dn.to_ber, new_rdn.to_ber, delete_attrs.to_ber].to_ber_appsequence(12)
    pkt = [next_msgid.to_ber, request].to_ber_sequence
    @conn.write pkt

    (be = @conn.read_ber(AsnSyntax)) && (pdu = LdapPdu.new(be)) && (pdu.app_tag == 13) or raise LdapError.new("response missing or invalid")
    pdu.result_code
  end

  #--
  # delete
  # TODO, need to support a time limit, in case the server fails to respond.
  #++
  def delete args
    dn = args[:dn] or raise "Unable to delete empty DN"

    request = dn.to_s.to_ber_application_string(10)
    pkt = [next_msgid.to_ber, request].to_ber_sequence
    @conn.write pkt

    (be = @conn.read_ber(AsnSyntax)) && (pdu = LdapPdu.new(be)) && (pdu.app_tag == 11) or raise LdapError.new("response missing or invalid")
    pdu.result_code
  end
end # class Connection<|MERGE_RESOLUTION|>--- conflicted
+++ resolved
@@ -1,6 +1,5 @@
 require 'ostruct'
 
-<<<<<<< HEAD
 module Net
   class LDAP
     begin
@@ -11,9 +10,7 @@
     end
   end
 end
-=======
 require 'socket'
->>>>>>> 6a17e6a2
 
 require 'net/ber'
 require 'net/ldap/pdu'
