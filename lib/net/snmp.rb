--- conflicted
+++ resolved
@@ -23,6 +23,8 @@
 #---------------------------------------------------------------------------
 module Net
   class SNMP
+    VERSION = '0.1.0'
+
     application_primitive = {
       1 => :integer, # Counter32, (RFC2578 sec 2)
       2 => :integer, # Gauge32 or Unsigned32, (RFC2578 sec 2)
@@ -33,7 +35,6 @@
       :constructed => { }
     }
 
-<<<<<<< HEAD
     context_constructed = {
       0 => :array, # GetRequest PDU (RFC1157 pgh 4.1.2)
       1 => :array, # GetNextRequest PDU (RFC1157 pgh 4.1.3)
@@ -43,44 +44,6 @@
       :primitive => { },
       :constructed => context_constructed,
     }
-=======
-    class SNMP
-      VERSION = '0.1.0'
-
-	AsnSyntax = Net::BER.compile_syntax({
-	    :application => {
-		:primitive => {
-		    1 => :integer,	# Counter32, (RFC2578 sec 2)
-		    2 => :integer,	# Gauge32 or Unsigned32, (RFC2578 sec 2)
-		    3 => :integer	# TimeTicks32, (RFC2578 sec 2)
-		},
-		:constructed => {
-		}
-	    },
-	    :context_specific => {
-		:primitive => {
-		},
-		:constructed => {
-		    0 => :array,	# GetRequest PDU (RFC1157 pgh 4.1.2)
-		    1 => :array,	# GetNextRequest PDU (RFC1157 pgh 4.1.3)
-		    2 => :array		# GetResponse PDU (RFC1157 pgh 4.1.4)
-		}
-	    }
-	})
-
-	# SNMP 32-bit counter.
-	# Defined in RFC1155 (Structure of Mangement Information), section 6.
-	# A 32-bit counter is an ASN.1 application [1] implicit unsigned integer
-	# with a range from 0 to 2^^32 - 1.
-	class Counter32
-	    def initialize value
-		@value = value
-	    end
-	    def to_ber
-		@value.to_ber_application(1)
-	    end
-	end
->>>>>>> 202c87df
 
     AsnSyntax = Net::BER.compile_syntax(:application => application,
                                         :context_specific => context)
