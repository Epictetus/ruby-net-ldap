--- conflicted
+++ resolved
@@ -1,19 +1,16 @@
-=== Net::LDAP 0.1.0 / 2010-03-08
-<<<<<<< HEAD
+=== Net::LDAP 0.2.0 / 2010-03-08
 * Ruby 1.9 support. Should now run with Ruby versions compatible with 1.8.7 or
   better.
-* New maintainers, new project repository location. Please see the
-  README.markdown.
 * __ bugs fixed:
   * An LDAP::Entry should return an empty array when accessing a nonexistent
     attribute via a method call. Mirrors index lookup behaviour.
-=======
+
+=== Net::LDAP 0.1.0 / 2010-03-15
 * Small fixes throughout, more to come.
 * Ruby 1.9 support added.
 * Ruby 1.8.6 and below support removed. If we can figure out a compatible way
   to reintroduce this, we will.
 * New maintainers, new project repository location. Please see the README.txt.
->>>>>>> 202c87df
 
 === Net::LDAP 0.0.5
 * 13 minor enhancements:
