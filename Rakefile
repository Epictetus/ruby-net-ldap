--- conflicted
+++ resolved
@@ -39,11 +39,8 @@
 
   extra_dev_deps << [ "archive-tar-minitar", "~>0.5.1" ]
   extra_dev_deps << [ "hanna", "~>0.1.2" ]
-<<<<<<< HEAD
+  extra_dev_deps << [ "hoe-git", "~>1" ]
   extra_dev_deps << [ "shoulda", "~>2" ]
-=======
-  extra_dev_deps << [ "hoe-git", "~>1" ]
->>>>>>> 202c87df
   clean_globs << "coverage"
 
   spec_extras[:required_ruby_version] = ">= #{MINRUBY}"
